import isaacgym

import hydra
from omegaconf import DictConfig, OmegaConf
import argparse
import json
from common.util import (
    omegaconf_to_dict,
    print_dict,
    fix_wandb,
    update_dict,
    AverageMeter,
)

from run import get_agent

import torch
import numpy as np

import wandb

from tkinter import *

# Initialize parser
parser = argparse.ArgumentParser()
 
# Adding optional argument
parser.add_argument("-p", "--path", help = "model save path", type=str, required=True)
parser.add_argument("-c", "--checkpoint", help= "specific saved model e.g. model10", type=str, required=True)
 
# Read arguments from command line
args = parser.parse_args()


class PlayUI:
    def __init__(self, cfg_dict, model_path) -> None:
        self.root = Tk()
        self.root.title("test")
        self.root.geometry("300x500")

        # init and load agent
        self.agent = get_agent(cfg_dict)
        self.agent.load_torch_model(model_path)

        self.weights = self.agent.task.Eval.W.clone()

        self.weightLabels = cfg_dict["env"]["task"]["taskLabels"]

        self.rew = None
        self.generate_scales()
        self.print_step_reward()

    def weight_update_function(self, dimension):
        def update_val(val):
            self.weights[..., dimension] = float(val)
            self.agent.task.Eval.W[:] = self.weights[:]
            self.agent.task.Eval.W = (
                self.agent.task.Eval.W / self.agent.task.Eval.W.norm(1, 1, keepdim=True)
            )

        return update_val

    def target_update_function(self, dimension):
        def update_val(val):
            self.agent.env.goal_pos[..., dimension] = float(val)

        return update_val

    def add_scale(self, dimension, gen_func, label, range=(0, 1), type="weight"):
        scale = Scale(
            self.root,
            from_=range[0],
            to=range[1],
            digits=3,
            resolution=0.01,
            label=label,
            orient=HORIZONTAL,
            command=gen_func(dimension),
        )
        if type == "weight":
            scale.set(self.agent.task.Eval.W[0, dimension].item())
        scale.pack()

    def generate_scales(self):
        for i, label in enumerate(self.weightLabels):
            self.add_scale(
                dimension=i, gen_func=self.weight_update_function, label=label
            )

        self.add_scale(
            dimension=0,
            gen_func=self.target_update_function,
            label="target pos",
            range=(-2, 2),
            type="target",
        )

    def print_step_reward(self):
        self.rew = DoubleVar(name="reward")  # instantiate the IntVar variable class
        self.rew.set(0.0)  # set it to 0 as the initial value

        # the label's textvariable is set to the variable class instance
        Label(self.root, text="step reward").pack()
        Label(self.root, textvariable=self.rew).pack()

    def _debug_ui(self):
        # only runs UI loop without inference
        while True:
            self.root.update_idletasks()
            self.root.update()

            print(self.agent.task.Eval.W[0])

    def play(self):
        avgStepRew = AverageMeter(1, 20).to(self.agent.device)
        while True:
            s = self.agent.reset_env()
            for _ in range(5000):
                self.root.update_idletasks()
                self.root.update()

                a = self.agent.act(s, self.agent.task.Eval, "exploit")
                print(self.agent.task.Eval.W[0])

                self.agent.env.step(a)
                s_next = self.agent.env.obs_buf.clone()
                self.agent.env.reset()

                r = self.agent.calc_reward(s_next, self.agent.task.Eval.W)
                s = s_next
                avgStepRew.update(r)
                if self.rew:
                    self.rew.set(avgStepRew.get_mean())

<<<<<<< HEAD

@hydra.main(config_name="config", config_path="./cfg")
def launch_rlg_hydra(cfg: DictConfig):
    cfg_dict = omegaconf_to_dict(cfg)

    wandb.init(mode="disabled")
    wandb_dict = fix_wandb(wandb.config)

    # print_dict(wandb_dict)
    update_dict(cfg_dict, wandb_dict)
=======
def modify_cfg(cfg_dict):
    cfg_dict["agent"]["norm_task_by_sf"] = False
    cfg_dict["agent"]["phase"] = 1
>>>>>>> f3f87d3a

    # don't change these
    cfg_dict["agent"]["norm_task_by_sf"] = False
    cfg_dict["env"]["save_model"] = False
    cfg_dict["buffer"]["n_env"] = cfg_dict["env"]["num_envs"]
    cfg_dict["buffer"]["min_n_experience"] = 0
    cfg_dict["env"]["task"]["rand_task"] = False
    cfg_dict["env"]["task"]["rand_vel_targets"] = False
    cfg_dict["env"]["mode"] = "play"
    cfg_dict["env"]["sim"]["headless"] = False

<<<<<<< HEAD
    # cfg_dict["env"]["episode_max_step"] = int(50 * (512 / cfg_dict["env"]["num_envs"]))

    # change these
    cfg_dict["env"]["num_envs"] = 1
    cfg_dict["agent"]["phase"] = 1  # phase1: encoder, phase2: adaptor
    cfg_dict["env"]["aero"]["wind_mag"] = 0
    cfg_dict["env"]["task"]["domain_rand"] = False
    cfg_dict["agent"]["exploit_method"] = "sfgpi"

=======
    if "aero" in cfg_dict["env"]:
        cfg_dict["env"]["aero"]["wind_mag"] = 0
    if "domain_rand" in cfg_dict["env"]["task"]:
        cfg_dict["env"]["task"]["domain_rand"] = False
>>>>>>> f3f87d3a
    print_dict(cfg_dict)

    return cfg_dict

@hydra.main(config_name="config", config_path="./cfg")
def launch_rlg_hydra(cfg: DictConfig):
    cfg_dict = omegaconf_to_dict(cfg)

    wandb.init(mode="disabled")
    wandb_dict = fix_wandb(wandb.config)

    # print_dict(wandb_dict)
    update_dict(cfg_dict, wandb_dict)
    
    cfg_dict = modify_cfg(cfg_dict)

    model_path = "/home/yutang/rl/sf_mutitask_rl/logs/rmacompblimp/BlimpRand/2023-12-23-17-42-40/model15"

    playob = PlayUI(cfg_dict, model_path)
    playob.play()

    wandb.finish()


def launch_play():
    model_folder = args.path
    model_checkpoint = args.checkpoint

    cfg_path = model_folder + "/cfg"
    model_path = model_folder + "/" + model_checkpoint + "/"

    cfg_dict = None
    with open(cfg_path) as f:
        cfg_dict = json.load(f)

    cfg_dict = modify_cfg(cfg_dict)
    print(cfg_dict)

    playob = PlayUI(cfg_dict, model_path)
    playob.play()


if __name__ == "__main__":
    torch.manual_seed(456)
    np.random.seed(456)

    #launch_rlg_hydra()
    launch_play()<|MERGE_RESOLUTION|>--- conflicted
+++ resolved
@@ -23,11 +23,17 @@
 
 # Initialize parser
 parser = argparse.ArgumentParser()
- 
+
 # Adding optional argument
-parser.add_argument("-p", "--path", help = "model save path", type=str, required=True)
-parser.add_argument("-c", "--checkpoint", help= "specific saved model e.g. model10", type=str, required=True)
- 
+parser.add_argument("-p", "--path", help="model save path", type=str, required=True)
+parser.add_argument(
+    "-c",
+    "--checkpoint",
+    help="specific saved model e.g. model10",
+    type=str,
+    required=True,
+)
+
 # Read arguments from command line
 args = parser.parse_args()
 
@@ -132,23 +138,8 @@
                 if self.rew:
                     self.rew.set(avgStepRew.get_mean())
 
-<<<<<<< HEAD
-
-@hydra.main(config_name="config", config_path="./cfg")
-def launch_rlg_hydra(cfg: DictConfig):
-    cfg_dict = omegaconf_to_dict(cfg)
-
-    wandb.init(mode="disabled")
-    wandb_dict = fix_wandb(wandb.config)
-
-    # print_dict(wandb_dict)
-    update_dict(cfg_dict, wandb_dict)
-=======
+
 def modify_cfg(cfg_dict):
-    cfg_dict["agent"]["norm_task_by_sf"] = False
-    cfg_dict["agent"]["phase"] = 1
->>>>>>> f3f87d3a
-
     # don't change these
     cfg_dict["agent"]["norm_task_by_sf"] = False
     cfg_dict["env"]["save_model"] = False
@@ -159,25 +150,21 @@
     cfg_dict["env"]["mode"] = "play"
     cfg_dict["env"]["sim"]["headless"] = False
 
-<<<<<<< HEAD
     # cfg_dict["env"]["episode_max_step"] = int(50 * (512 / cfg_dict["env"]["num_envs"]))
 
     # change these
     cfg_dict["env"]["num_envs"] = 1
     cfg_dict["agent"]["phase"] = 1  # phase1: encoder, phase2: adaptor
-    cfg_dict["env"]["aero"]["wind_mag"] = 0
-    cfg_dict["env"]["task"]["domain_rand"] = False
-    cfg_dict["agent"]["exploit_method"] = "sfgpi"
-
-=======
     if "aero" in cfg_dict["env"]:
         cfg_dict["env"]["aero"]["wind_mag"] = 0
     if "domain_rand" in cfg_dict["env"]["task"]:
         cfg_dict["env"]["task"]["domain_rand"] = False
->>>>>>> f3f87d3a
+    cfg_dict["agent"]["exploit_method"] = "sfgpi"
+
     print_dict(cfg_dict)
 
     return cfg_dict
+
 
 @hydra.main(config_name="config", config_path="./cfg")
 def launch_rlg_hydra(cfg: DictConfig):
@@ -188,7 +175,7 @@
 
     # print_dict(wandb_dict)
     update_dict(cfg_dict, wandb_dict)
-    
+
     cfg_dict = modify_cfg(cfg_dict)
 
     model_path = "/home/yutang/rl/sf_mutitask_rl/logs/rmacompblimp/BlimpRand/2023-12-23-17-42-40/model15"
@@ -221,5 +208,5 @@
     torch.manual_seed(456)
     np.random.seed(456)
 
-    #launch_rlg_hydra()
+    # launch_rlg_hydra()
     launch_play()